/*
   Copyright 2016 Smart-Tech Controle e Automação

   Licensed under the Apache License, Version 2.0 (the "License");
   you may not use this file except in compliance with the License.
   You may obtain a copy of the License at

       http://www.apache.org/licenses/LICENSE-2.0

   Unless required by applicable law or agreed to in writing, software
   distributed under the License is distributed on an "AS IS" BASIS,
   WITHOUT WARRANTIES OR CONDITIONS OF ANY KIND, either express or implied.
   See the License for the specific language governing permissions and
   limitations under the License.
*/

module.exports = function(RED) {
    "use strict";

    var util = require('util');
    var nodes7 = require('nodes7');
    var EventEmitter = require('events').EventEmitter;

    // ---------- S7 Endpoint ----------

    function createTranslationTable(vars) {
        var res = {};

        vars.forEach(function(elm) {
            res[elm.name] = elm.addr;
        });

        return res;
    }

    function generateStatus(status, val) {
        var obj;

        if (typeof val != 'string' && typeof val != 'number' && typeof val != 'boolean') {
            val = RED._("s7.endpoint.status.online");
        }

        switch (status) {
            case 'online':
                obj = {
                    fill: 'green',
                    shape: 'dot',
                    text: val.toString()
                };
                break;
            case 'badvalues':
                obj = {
                    fill: 'yellow',
                    shape: 'dot',
                    text: RED._("s7.endpoint.status.badvalues")
                };
                break;
            case 'offline':
                obj = {
                    fill: 'red',
                    shape: 'dot',
                    text: RED._("s7.endpoint.status.offline")
                };
                break;
            default:
                obj = {
                    fill: 'grey',
                    shape: 'dot',
                    text: RED._("s7.endpoint.status.unknown")
                };
        }
        return obj;
    }

    function S7Endpoint(config) {
        EventEmitter.call(this);
        var node = this;
        var oldValues = {};
        var status;
        var readInProgress = false;
        var readDeferred = false;
        var vars = config.vartable;
        var isVerbose = !!RED.settings.get('verbose');
<<<<<<< HEAD
=======
        node.writeInProgress = false;
        node.writeQueue = [];
>>>>>>> 5d1ee1c2

        if (typeof vars == 'string') {
            vars = JSON.parse(vars);
        }

        RED.nodes.createNode(this, config);

        node._vars = createTranslationTable(vars);
        node._conn = new nodes7({
            silent: !isVerbose,
            debug: isVerbose
        });

        node.getStatus = function getStatus() {
            return status;
        }

        node.writeVar = function writeVar(obj) {
            node.writeQueue.push(obj);

            if(!node.writeInProgress) {
                writeNext();
            }

        };

        function onWritten(err) {
            node.writeInProgress = false;

            writeNext();

            if (err) {
                manageStatus('badvalues');
                node.error(RED._("s7.error.badvalues"));
                return;
            }

            manageStatus('online');
        }

        function writeNext() {
            var nextElm = node.writeQueue.shift();
            if(nextElm) {
                node._conn.writeItems(nextElm.name, nextElm.val, onWritten);
                node.writeInProgress = true;
            }
        }

        function manageStatus(newStatus) {
            if (status == newStatus) return;

            status = newStatus;
            node.emit('__STATUS__', {
                status: status
            });
        }

        function cycleCallback(err, values) {
            readInProgress = false;

            if(readDeferred) {
                doCycle();
                readDeferred = false;
            }

            if (err) {
                manageStatus('badvalues');
                node.error(RED._("s7.error.badvalues"));
                return;
            }

            manageStatus('online');

            var changed = false;
            node.emit('__ALL__', values);
            Object.keys(values).forEach(function(key) {
                if (oldValues[key] !== values[key]) {
                    changed = true;
                    node.emit(key, values[key]);
                    node.emit('__CHANGED__', {key: key, value: values[key]});
                    oldValues[key] = values[key];
                }
            });
            if (changed) node.emit('__ALL_CHANGED__', values);
        }

        function doCycle() {
            if(!readInProgress) {
                node._conn.readAllItems(cycleCallback);
                readInProgress = true;
            } else {
                readDeferred = true;
            }
        }

        function onConnect(err) {
            if (err) {
                manageStatus('offline');
                node.error(RED._("s7.error.onconnect") + err.toString());
                return;
            }

            manageStatus('online');

            node._conn.setTranslationCB(function(tag) {
                return node._vars[tag];
            });
            node._conn.addItems(Object.keys(node._vars));
            node._td = setInterval(doCycle, config.cycletime);
        }

        node.on('close', function(done) {
            clearInterval(node._td);
            node._conn.dropConnection(function() {
                done();
            });
        });

        manageStatus('offline');

        node._conn.initiateConnection({
            host: config.address,
            port: config.port,
            rack: config.rack,
            slot: config.slot
        }, onConnect);
    }
    RED.nodes.registerType("s7 endpoint", S7Endpoint);

    // ---------- S7 In ----------

    function S7In(config) {
        var node = this;
        var statusVal;
        RED.nodes.createNode(this, config);

        node.endpoint = RED.nodes.getNode(config.endpoint);
        if (!node.endpoint) {
            return node.error(RED._("s7.in.error.missingconfig"));
        }

        function sendMsg(data, key, status) {
            if (key === undefined) key = '';
            var msg = {
                payload: data,
                topic: key
            };
            statusVal = status !== undefined ? status : data;
            node.send(msg);
            node.status(generateStatus(node.endpoint.getStatus(), statusVal));
        }

        function onChanged(variable) {
            sendMsg(variable.value, variable.key, null);
        }

        function onDataSplit(data) {
            Object.keys(data).forEach(function(key) {
                sendMsg(data[key], key, null)
            });
        }

        function onData(data) {
            sendMsg(data, config.mode == 'single' ? config.variable : '')
        }

        function onDataSelect(data) {
            onData(data[config.variable]);
        }

        function onEndpointStatus(s) {
            node.status(generateStatus(s.status, statusVal));
        }

        node.endpoint.on('__STATUS__', onEndpointStatus);

        if (config.diff) {
            switch (config.mode) {
                case 'all-split':
                    node.endpoint.on('__CHANGED__', onChanged);
                    break;
                case 'single':
                    node.endpoint.on(config.variable, onData);
                    break;
                case 'all':
                default:
                    node.endpoint.on('__ALL_CHANGED__', onData);
            }
        } else {
            switch (config.mode) {
                case 'all-split':
                    node.endpoint.on('__ALL__', onDataSplit);
                    break;
                case 'single':
                    node.endpoint.on('__ALL__', onDataSelect);
                    break;
                case 'all':
                default:
                    node.endpoint.on('__ALL__', onData);
            }
        }

        node.on('close', function(done) {
            node.endpoint.removeListener('__ALL__', onDataSelect);
            node.endpoint.removeListener('__ALL__', onDataSplit);
            node.endpoint.removeListener('__ALL__', onData);
            node.endpoint.removeListener('__ALL_CHANGED__', onData);
            node.endpoint.removeListener('__CHANGED__', onChanged);
            node.endpoint.removeListener('__STATUS__', onEndpointStatus);
            node.endpoint.removeListener(config.variable, onData);
            done();
        });
    }
    RED.nodes.registerType("s7 in", S7In);

    // ---------- S7 Out ----------

    function S7Out(config) {
        var node = this;
        var statusVal;
        RED.nodes.createNode(this, config);

        node.endpoint = RED.nodes.getNode(config.endpoint);
        if (!node.endpoint) {
            return node.error(RED._("s7.in.error.missingconfig"));
        }

        function onEndpointStatus(s) {
            node.status(generateStatus(s.status, statusVal));
        }

        function onNewMsg(msg) {
            var writeObj = {
                name: config.variable || msg.variable,
                val: msg.payload
            }

            if(!writeObj.name) return;

            statusVal = writeObj.val;
            node.endpoint.writeVar(writeObj);
            node.status(generateStatus(node.endpoint.getStatus(), statusVal));
        }

        node.on('input', onNewMsg);
        node.endpoint.on('__STATUS__', onEndpointStatus);

        node.on('close', function(done) {
            node.endpoint.removeListener('__STATUS__', onEndpointStatus);
            done();
        });
    }
    RED.nodes.registerType("s7 out", S7Out);
};<|MERGE_RESOLUTION|>--- conflicted
+++ resolved
@@ -81,11 +81,8 @@
         var readDeferred = false;
         var vars = config.vartable;
         var isVerbose = !!RED.settings.get('verbose');
-<<<<<<< HEAD
-=======
         node.writeInProgress = false;
         node.writeQueue = [];
->>>>>>> 5d1ee1c2
 
         if (typeof vars == 'string') {
             vars = JSON.parse(vars);
