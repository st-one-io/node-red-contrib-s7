--- conflicted
+++ resolved
@@ -292,8 +292,9 @@
 
 
         function connect(){
-<<<<<<< HEAD
             function doConnect() {
+                manageStatus('connecting');
+
                 if (isVerbose) {
                     node.log(RED._("s7.info.connect"));
                 }
@@ -311,11 +312,6 @@
                 closeConnection(doConnect);
             } else {
                 process.nextTick(doConnect);
-=======
-            manageStatus('connecting');
-            if (isVerbose) {
-                node.log(RED._("s7.info.connect"));
->>>>>>> 8c43d77d
             }
         }
 
