--- conflicted
+++ resolved
@@ -83,8 +83,7 @@
  - "Optimized block access" must be disabled for the DBs we want to access ([image](http://snap7.sourceforge.net/snap7_client_file/db_1500.bmp))
  - In the "Protection" section of the CPU Properties, enable the "Permit access with PUT/GET" checkbox ([image](http://snap7.sourceforge.net/snap7_client_file/cpu_1500.bmp))
 
-<<<<<<< HEAD
-=======
+
 ### Notes on Logo! 8
 
 On the newest Logo! 8.FS4 (and possibly 0BA8) Logic modules there is no need to set the Mode to TSAP any more, instead the default Rack/Slot value of 0/2 works just fine.
@@ -108,9 +107,7 @@
 
 On the other hand, Logo memory areas VM 0-849 are mutable from outside the controller, but they need to be mapped into the Logo program. Without mapping, data written into these addresses will have no effect on program execution. Used VM addresses in the range mentioned above can be read/written from/into in the Logo program using the "Network" function blocks (in the function block setup use the *"Local variable memory (VM)"* option to map VMs to the function block).
 
-*Note: it may seem to be convenient just to use the block memory areas tabulated above to read data out, but unfortunately you might not always get the results you expected using those. In order to get reliable data IO to/from the Logo controller, use addresses in the range of 0-849 (with appropriate mapping) for all your communication needs.*
-
-Some example addressing:
+Some addressing examples:
 
 | Logo VM | Example Node-RED address | Description |
 |---------|--------------------------|-------------|
@@ -119,10 +116,6 @@
 | `2..3`  | `DB1,WORD2`              | R/W access  |
 | `4..7`  | `DB1,DWORD4`             | R/W access  |
  
- 
-## Wishlist
-- Perform data type validation on the variables list, preventing errors on the runtime
->>>>>>> 07ccd401
 
 ## Bugs and enhancements
 
